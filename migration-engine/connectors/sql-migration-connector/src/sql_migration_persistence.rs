--- conflicted
+++ resolved
@@ -51,40 +51,6 @@
             let sql_str = format!(r#"DELETE FROM "{}"."_Migration";"#, self.schema_name()); // TODO: this is not vendor agnostic yet
             self.conn().query_raw(&sql_str, &[]).await.ok();
 
-<<<<<<< HEAD
-            // TODO: this is the wrong place to do that
-            match &self.connection_info() {
-                ConnectionInfo::Postgres(_) => {
-                    let sql_str = format!(r#"DROP SCHEMA "{}" CASCADE;"#, self.schema_name());
-                    debug!("{}", sql_str);
-
-                    self.conn().query_raw(&sql_str, &[]).await.ok();
-                }
-                ConnectionInfo::Sqlite { file_path, .. } => {
-                    self.conn()
-                        .query_raw("DETACH DATABASE ?", &[ParameterizedValue::from(self.schema_name())])
-                        .await
-                        .ok();
-                    std::fs::remove_file(file_path).ok(); // ignore potential errors
-                    self.conn()
-                        .query_raw(
-                            "ATTACH DATABASE ? AS ?",
-                            &[
-                                ParameterizedValue::from(file_path.as_str()),
-                                ParameterizedValue::from(self.schema_name()),
-                            ],
-                        )
-                        .await?;
-                }
-                ConnectionInfo::Mysql(_) => {
-                    let sql_str = format!(r#"DROP SCHEMA `{}`;"#, self.schema_name());
-                    debug!("{}", sql_str);
-                    self.conn().query_raw(&sql_str, &[]).await?;
-                }
-            };
-
-=======
->>>>>>> 3ff778c0
             Ok(())
         })
         .await
