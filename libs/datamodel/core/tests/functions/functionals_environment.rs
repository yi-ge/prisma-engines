use crate::common::parse;

#[test]
fn skipping_of_env_vars() {
    let dml = r#"
        datasource db {
            provider = "postgresql"
            url      = env("POSTGRES_URL")
        }

        model User {
            id   Int      @id
            tags String[]
        }
    "#;

    // must not fail without env var
    parse(dml);
<<<<<<< HEAD
}

#[ignore]
#[test]
fn interpolate_environment_variables() {
    let dml = r#"
    model User {
        id Int @id
        firstName String @default(env("TEST_USER"))
        lastName String
    }
    "#;

    std::env::set_var("TEST_USER", "prisma-user");

    let schema = parse(dml);
    let user_model = schema.assert_has_model("User");
    user_model
        .assert_has_scalar_field("firstName")
        .assert_base_type(&ScalarType::String)
        .assert_default_value(DefaultValue::new_single(PrismaValue::String(String::from(
            "prisma-user",
        ))));
}

// This is very useless, except being a good test case.
#[ignore]
#[test]
fn interpolate_nested_environment_variables() {
    let dml = r#"
    model User {
        id Int @id
        firstName String @default(env(env("TEST_USER_VAR")))
        lastName String
    }
    "#;

    std::env::set_var("TEST_USER_VAR", "TEST_USER");
    std::env::set_var("TEST_USER", "prisma-user");

    let schema = parse(dml);
    let user_model = schema.assert_has_model("User");
    user_model
        .assert_has_scalar_field("firstName")
        .assert_base_type(&ScalarType::String)
        .assert_default_value(DefaultValue::new_single(PrismaValue::String(String::from(
            "prisma-user",
        ))));
}

#[ignore]
#[test]
fn ducktype_environment_variables() {
    let dml = r#"
    model User {
        id Int @id
        age Int @default(env("USER_AGE"))
        name String
    }
    "#;

    std::env::set_var("USER_AGE", "18");

    let schema = parse(dml);
    let user_model = schema.assert_has_model("User");
    user_model
        .assert_has_scalar_field("age")
        .assert_base_type(&ScalarType::Int)
        .assert_default_value(DefaultValue::new_single(PrismaValue::Int(18)));
=======
>>>>>>> 25ff8286
}<|MERGE_RESOLUTION|>--- conflicted
+++ resolved
@@ -16,76 +16,4 @@
 
     // must not fail without env var
     parse(dml);
-<<<<<<< HEAD
-}
-
-#[ignore]
-#[test]
-fn interpolate_environment_variables() {
-    let dml = r#"
-    model User {
-        id Int @id
-        firstName String @default(env("TEST_USER"))
-        lastName String
-    }
-    "#;
-
-    std::env::set_var("TEST_USER", "prisma-user");
-
-    let schema = parse(dml);
-    let user_model = schema.assert_has_model("User");
-    user_model
-        .assert_has_scalar_field("firstName")
-        .assert_base_type(&ScalarType::String)
-        .assert_default_value(DefaultValue::new_single(PrismaValue::String(String::from(
-            "prisma-user",
-        ))));
-}
-
-// This is very useless, except being a good test case.
-#[ignore]
-#[test]
-fn interpolate_nested_environment_variables() {
-    let dml = r#"
-    model User {
-        id Int @id
-        firstName String @default(env(env("TEST_USER_VAR")))
-        lastName String
-    }
-    "#;
-
-    std::env::set_var("TEST_USER_VAR", "TEST_USER");
-    std::env::set_var("TEST_USER", "prisma-user");
-
-    let schema = parse(dml);
-    let user_model = schema.assert_has_model("User");
-    user_model
-        .assert_has_scalar_field("firstName")
-        .assert_base_type(&ScalarType::String)
-        .assert_default_value(DefaultValue::new_single(PrismaValue::String(String::from(
-            "prisma-user",
-        ))));
-}
-
-#[ignore]
-#[test]
-fn ducktype_environment_variables() {
-    let dml = r#"
-    model User {
-        id Int @id
-        age Int @default(env("USER_AGE"))
-        name String
-    }
-    "#;
-
-    std::env::set_var("USER_AGE", "18");
-
-    let schema = parse(dml);
-    let user_model = schema.assert_has_model("User");
-    user_model
-        .assert_has_scalar_field("age")
-        .assert_base_type(&ScalarType::Int)
-        .assert_default_value(DefaultValue::new_single(PrismaValue::Int(18)));
-=======
->>>>>>> 25ff8286
 }