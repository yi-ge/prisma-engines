use super::{super::helpers::*, AttributeValidator};
use crate::diagnostics::DatamodelError;
use crate::transform::attributes::field_array;
use crate::{ast, dml, PrimaryKeyDefinition};
use once_cell::sync::Lazy;
use regex::Regex;

/// Prismas builtin `@primary` attribute.
pub struct IdAttributeValidator {}

impl AttributeValidator<dml::Field> for IdAttributeValidator {
    fn attribute_name(&self) -> &'static str {
        &"id"
    }

    fn validate_and_apply(&self, args: &mut Arguments<'_>, obj: &mut dml::Field) -> Result<(), DatamodelError> {
        if let dml::Field::ScalarField(sf) = obj {
            let name_in_db = args.optional_default_arg("map")?.map(|v| v.as_str().unwrap());

            sf.primary_key = Some(PrimaryKeyDefinition {
                // if this is none, the default name needs to be set one level higher since we do not have the model name here -.-
                name_in_db,
                name_in_db_is_default: false,
                name_in_client: None,
                fields: vec![sf.name.clone()],
            });
            Ok(())
        } else {
            self.new_attribute_validation_error(
                &format!(
                    "The field `{}` is a relation field and cannot be marked with `@{}`. Only scalar fields can be declared as id.",
                    &obj.name(),
                    self.attribute_name()
                ),
                args.span(),
            )
        }
    }

    fn serialize(&self, field: &dml::Field, _datamodel: &dml::Datamodel) -> Vec<ast::Attribute> {
        if let dml::Field::ScalarField(sf) = field {
            if let Some(pk) = &sf.primary_key {
                let arguments = if !pk.name_in_db_is_default && pk.name_in_db.is_some() {
                    vec![ast::Argument::new_unnamed(ast::Expression::StringValue(
                        pk.name_in_db.clone().unwrap(),
                        ast::Span::empty(),
                    ))]
                } else {
                    vec![]
                };
                return vec![ast::Attribute::new(self.attribute_name(), arguments)];
            }
        }

        vec![]
    }
}

pub struct ModelLevelIdAttributeValidator {}

impl AttributeValidator<dml::Model> for ModelLevelIdAttributeValidator {
    fn attribute_name(&self) -> &str {
        "id"
    }

<<<<<<< HEAD
    fn validate_and_apply(&self, args: &mut Arguments, obj: &mut dml::Model) -> Result<(), DatamodelError> {
        if obj.fields.iter().any(|f| f.is_id()) {
            return Err(DatamodelError::new_model_validation_error(
                "Each model must have at most one id criteria. You can't have `@id` and `@@id` at the same time.",
                &obj.name,
                args.span(),
            ));
        }

=======
    fn validate_and_apply(&self, args: &mut Arguments<'_>, obj: &mut dml::Model) -> Result<(), DatamodelError> {
>>>>>>> 905be1d1
        let fields = args
            .default_arg("fields")?
            .as_array()
            .iter()
            .map(|f| f.as_constant_literal())
            .collect::<Result<Vec<_>, _>>()?;

        let (name_in_client, name_in_db) = match (
            args.optional_arg("name").map(|v| v.as_str().unwrap()),
            args.optional_arg("map").map(|v| v.as_str().unwrap()),
        ) {
            (Some(client_name), Some(db_name)) => (Some(client_name), Some(db_name)),
            (Some(client_name), None) => (Some(client_name), None),
            (None, Some(db_name)) => (None, Some(db_name)),
            (None, None) => (None, None),
        };

        static RE: Lazy<Regex> = Lazy::new(|| Regex::new("[^_a-zA-Z0-9]").unwrap());

        if let Some(name) = &name_in_client {
            if RE.is_match(&name) {
                return Err(DatamodelError::new_model_validation_error(
                    "The `name` property within the `@@id` attribute only allows for the following characters: `_a-zA-Z0-9`.",
                    &obj.name,
                    args.span(),
                ));
            }
        }

        obj.primary_key = Some(PrimaryKeyDefinition {
            name_in_client,
            name_in_db_is_default: false,
            name_in_db,
            fields: fields.clone(),
        });

        let undefined_fields: Vec<String> = fields
            .iter()
            .filter_map(|field| {
                if obj.find_field(&field).is_none() {
                    Some(field.to_string())
                } else {
                    None
                }
            })
            .collect();

        let referenced_relation_fields: Vec<String> = fields
            .iter()
            .filter(|field| match obj.find_field(&field) {
                Some(field) => field.is_relation(),
                None => false,
            })
            .map(|f| f.to_owned())
            .collect();

        if !undefined_fields.is_empty() {
            return Err(DatamodelError::new_model_validation_error(
                &format!(
                    "The multi field id declaration refers to the unknown fields {}.",
                    undefined_fields.join(", ")
                ),
                &obj.name,
                args.span(),
            ));
        }

        if !referenced_relation_fields.is_empty() {
            return Err(DatamodelError::new_model_validation_error(
                &format!(
                    "The id definition refers to the relation fields {}. Id definitions must reference only scalar fields.",
                    referenced_relation_fields.join(", ")
                ),
                &obj.name,
                args.span(),
            ));
        }

        // the unwrap is safe because we error on undefined fields before
        let fields_that_are_not_required: Vec<_> = fields
            .iter()
            .filter(|field| !obj.find_field(&field).unwrap().arity().is_required())
            .map(|field| field.to_string())
            .collect();

        if !fields_that_are_not_required.is_empty() {
            return Err(DatamodelError::new_model_validation_error(
                &format!(
                    "The id definition refers to the optional fields {}. Id definitions must reference only required fields.",
                    fields_that_are_not_required.join(", ")
                ),
                &obj.name,
                args.span(),
            ));
        }

        Ok(())
    }

    fn serialize(&self, model: &dml::Model, _datamodel: &dml::Datamodel) -> Vec<ast::Attribute> {
        if let Some(pk) = &model.primary_key {
            if model.singular_id_fields().next().is_none() {
                let mut args = vec![ast::Argument::new_array("", field_array(&pk.fields))];

                if let Some(name) = &pk.name_in_client {
                    args.push(ast::Argument::new(
                        "name",
                        ast::Expression::StringValue(name.to_string(), ast::Span::empty()),
                    ))
                }

                if let Some(name) = &pk.name_in_db {
                    if !pk.name_in_db_is_default {
                        args.push(ast::Argument::new(
                            "map",
                            ast::Expression::StringValue(name.to_string(), ast::Span::empty()),
                        ))
                    }
                }

                return vec![ast::Attribute::new(self.attribute_name(), args)];
            }
        }

        vec![]
    }
}<|MERGE_RESOLUTION|>--- conflicted
+++ resolved
@@ -15,7 +15,9 @@
 
     fn validate_and_apply(&self, args: &mut Arguments<'_>, obj: &mut dml::Field) -> Result<(), DatamodelError> {
         if let dml::Field::ScalarField(sf) = obj {
-            let name_in_db = args.optional_default_arg("map")?.map(|v| v.as_str().unwrap());
+            let name_in_db = args
+                .optional_default_arg("map")?
+                .map(|v| v.as_str().unwrap().to_string());
 
             sf.primary_key = Some(PrimaryKeyDefinition {
                 // if this is none, the default name needs to be set one level higher since we do not have the model name here -.-
@@ -63,8 +65,7 @@
         "id"
     }
 
-<<<<<<< HEAD
-    fn validate_and_apply(&self, args: &mut Arguments, obj: &mut dml::Model) -> Result<(), DatamodelError> {
+    fn validate_and_apply(&self, args: &mut Arguments<'_>, obj: &mut dml::Model) -> Result<(), DatamodelError> {
         if obj.fields.iter().any(|f| f.is_id()) {
             return Err(DatamodelError::new_model_validation_error(
                 "Each model must have at most one id criteria. You can't have `@id` and `@@id` at the same time.",
@@ -73,9 +74,6 @@
             ));
         }
 
-=======
-    fn validate_and_apply(&self, args: &mut Arguments<'_>, obj: &mut dml::Model) -> Result<(), DatamodelError> {
->>>>>>> 905be1d1
         let fields = args
             .default_arg("fields")?
             .as_array()
@@ -84,8 +82,8 @@
             .collect::<Result<Vec<_>, _>>()?;
 
         let (name_in_client, name_in_db) = match (
-            args.optional_arg("name").map(|v| v.as_str().unwrap()),
-            args.optional_arg("map").map(|v| v.as_str().unwrap()),
+            args.optional_arg("name").map(|v| v.as_str().unwrap().to_string()),
+            args.optional_arg("map").map(|v| v.as_str().unwrap().to_string()),
         ) {
             (Some(client_name), Some(db_name)) => (Some(client_name), Some(db_name)),
             (Some(client_name), None) => (Some(client_name), None),
