--- conflicted
+++ resolved
@@ -563,11 +563,7 @@
     );
 
     let result = dbg!(api.introspect().await);
-<<<<<<< HEAD
     assert_eq!(&result, "model Test {\n  id             Int     @unique\n  dummy          Int\n  // This type is currently not supported.\n  // network_mac macaddr\n}");
-=======
-    assert_eq!(&result, "model Test {\n  dummy          Int\n  id             Int     @unique\n  // This type is currently not supported.\n  // network_mac macaddr\n}\n");
->>>>>>> 3aea77e1
 }
 
 #[test_each_connector(tags("postgres"))]
