--- conflicted
+++ resolved
@@ -3,13 +3,8 @@
     query_graph::{Node, NodeRef, QueryGraph, QueryGraphDependency},
     QueryGraphBuilderError, QueryGraphBuilderResult,
 };
-<<<<<<< HEAD
-use prisma_models::RelationFieldRef;
-use std::sync::Arc;
-=======
 use prisma_models::{PrismaValueExtensions, RelationFieldRef};
 use std::{convert::TryInto, sync::Arc};
->>>>>>> 3ff778c0
 
 /// Only for many to many relations.
 ///
@@ -68,11 +63,7 @@
             }?;
 
             if let Node::Query(Query::Write(WriteQuery::DisconnectRecords(ref mut c))) = child_node {
-<<<<<<< HEAD
                 c.parent_id = Some(parent_id);
-=======
-                c.parent_id = Some(parent_id.into_graphql_id()?);
->>>>>>> 3ff778c0
             }
 
             Ok(child_node)
