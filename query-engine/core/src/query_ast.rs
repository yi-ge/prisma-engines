//! Prisma query AST module

use connector::NodeSelector;
use graphql_parser::{self as gql, query::*};
use inflector::Inflector;
use prisma_common::{error::Error, PrismaResult};
use prisma_models::{Field as ModelField, *};
use std::sync::Arc;

#[derive(Debug)]
pub enum PrismaQuery {
    RecordQuery(RecordQuery),
    MultiRecordQuery(MultiRecordQuery),
    RelatedRecordQuery(RelatedRecordQuery),
    MultiRelatedRecordQuery(MultiRelatedRecordQuery),
}

#[derive(Debug)]
pub struct RecordQuery {
    pub name: String,
    pub selector: NodeSelector,
    pub selected_fields: SelectedFields,
    pub nested: Vec<PrismaQuery>,
}

#[derive(Debug)]
pub struct MultiRecordQuery {
    model: Model,
    // args: QueryArguments,
    // selectedFields: SelectedFields,
    pub nested: Vec<PrismaQuery>,
}

#[derive(Debug)]
pub struct RelatedRecordQuery {
    pub name: String,
    pub parent_field: RelationFieldRef,
    // args: QueryArguments,
    pub selected_fields: SelectedFields,
    pub nested: Vec<PrismaQuery>,
}

#[derive(Debug)]
pub struct MultiRelatedRecordQuery {
    // parentField: RelationField,
    // args: QueryArguments,
    // selectedFields: SelectedFields,
    pub nested: Vec<PrismaQuery>,
}

pub struct QueryBuilder {
    pub query: Document,
    pub schema: SchemaRef,
    pub operation_name: Option<String>,
}

enum QueryType {
    Single(ModelRef),
    Multiple(ModelRef),
}

impl QueryType {
    fn lowercase(model: &ModelRef, field: &gql::query::Field) -> Option<Self> {
        if model.name.to_lowercase() == field.name {
            Some(QueryType::Single(Arc::clone(&model)))
        } else {
            None
        }
    }

    fn singular(model: &ModelRef, field: &gql::query::Field) -> Option<Self> {
        None
    }
}

impl QueryBuilder {
<<<<<<< HEAD
    fn build(self) -> PrismaResult<Vec<PrismaQuery>> {
        self.query
            .definitions
            .into_iter()
            .map(|d| match d {
                // Query without the explicit "query" before the selection set
                Definition::Operation(OperationDefinition::SelectionSet(SelectionSet { span, items })) => {
                    self.build_query(&items)
                }

                // Regular query
                Definition::Operation(OperationDefinition::Query(Query {
                    position,
                    name,
                    variable_definitions,
                    directives,
                    selection_set,
                })) => self.build_query(&selection_set.items),
                _ => unimplemented!(),
            })
            .collect::<PrismaResult<Vec<Vec<PrismaQuery>>>>()
            .flatten()
=======
    /// Finds the model and infers the query type for the given GraphQL field.
    fn infer_query_type(&self, field: gql::query::Field) -> PrismaResult<QueryType> {
        // Find model for field
        let model: Option<QueryType> = self
            .schema
            .models()
            .iter()
            .filter_map(|model| QueryType::lowercase(model, &field).or(QueryType::singular(model, &field)))
            .nth(0);

        match model {
            Some(model_type) => Ok(model_type),
            None => Err(Error::QueryValidationError(format!(
                "Model not found for field {}",
                field.alias.unwrap_or(field.name)
            ))),
        }
>>>>>>> 8a4f6f44
    }

    // Q: How do you infer multi or single relation?
    fn build_query(&self, root_fields: &Vec<Selection>) -> PrismaResult<Vec<PrismaQuery>> {
        root_fields
            .iter()
            .map(|item| {
                // First query-level fields map to a model in our schema, either a plural or singular
                match item {
                    Selection::Field(root_field) => {
                        // Find model for field
                        let model = match self.infer_query_type(root_field)? {
                            QueryType::Single(model) => model,
                            QueryType::Multiple(model) => model,
                        };

                        let (_, value) = root_field.arguments.first().expect("no arguments found"); // FIXME: this expects at least one query arg...
                        match value {
                            Value::Object(obj) => {
                                let (field_name, value) = obj.iter().next().expect("object was empty");
                                let field = model.fields().find_from_scalar(field_name).unwrap();
                                let value = Self::value_to_prisma_value(value);
                                let name = root_field.alias.as_ref().unwrap_or(&root_field.name).clone();
                                let selected_fields: Vec<SelectedField> =
                                    Self::to_selected_fields(&root_field.selection_set, Arc::clone(&model));

                                PrismaQuery::RecordQuery(RecordQuery {
                                    name: name,
                                    selector: NodeSelector {
                                        field: field.clone(),
                                        value: value,
                                    },
                                    selected_fields: SelectedFields::new(selected_fields, None),
                                    nested: Self::collect_sub_queries(&root_field.selection_set, Arc::clone(&model)),
                                })
                            }
                            _ => unimplemented!(),
                        }
                    }
                    _ => unimplemented!(),
                }
            })
            .collect();

        unimplemented!()
    }

    /// Finds the model and infers the query type for the given GraphQL field.
    fn infer_query_type(&self, field: &gql::query::Field) -> PrismaResult<QueryType> {
        // Find model for field
        let mut query_type: Option<QueryType> = None;
        for model in self.schema.models() {
            if model.name.to_lowercase() == field.name {
                query_type.replace(QueryType::Single(Arc::clone(&model)));
                break;
            } else if model.name.to_lowercase().to_singular() == field.name {
                query_type.replace(QueryType::Multiple(Arc::clone(&model)));
                break;
            }
        }

        match query_type {
            Some(model_type) => Ok(model_type),
            None => Err(Error::QueryValidationError(format!(
                "Model not found for field {}",
                field.alias.unwrap_or(field.name)
            ))),
        }
    }

    fn to_selected_fields(selection_set: &SelectionSet, model: ModelRef) -> Vec<SelectedField> {
        selection_set
            .items
            .iter()
            .map(|i| {
                if let Selection::Field(f) = i {
                    let field = model.fields().find_from_all(&f.name).unwrap();
                    match field {
                        ModelField::Scalar(field) => SelectedField::Scalar(SelectedScalarField {
                            field: Arc::clone(&field),
                        }),
                        ModelField::Relation(field) => SelectedField::Relation(SelectedRelationField {
                            field: Arc::clone(&field),
                            selected_fields: SelectedFields::new(
                                Self::to_selected_fields(&f.selection_set, Arc::clone(&model)),
                                None,
                            ),
                        }),
                    }
                } else {
                    unreachable!()
                }
            })
            .collect()
    }

    fn collect_sub_queries(selection_set: &SelectionSet, model: ModelRef) -> Vec<PrismaQuery> {
        let queries = selection_set
            .items
            .iter()
            .flat_map(|item| match item {
                Selection::Field(gql_field) => {
                    let field = model
                        .fields()
                        .find_from_all(&gql_field.name)
                        .expect("did not find field");

                    match field {
                        ModelField::Relation(rf) => {
                            let sf =
                                Self::to_selected_fields(&gql_field.selection_set, Arc::clone(&rf.related_model()));
                            Some(PrismaQuery::RelatedRecordQuery(RelatedRecordQuery {
                                name: gql_field.name.clone(),
                                parent_field: Arc::clone(&rf),
                                selected_fields: SelectedFields::new(sf, None),
                                nested: vec![],
                            }))
                        }
                        ModelField::Scalar(_) => None,
                    }
                }
                _ => unimplemented!(),
            })
            .collect();
        queries
    }

    fn value_to_prisma_value(val: &Value) -> PrismaValue {
        match val {
            Value::String(s) => PrismaValue::String(s.clone()),
            Value::Int(i) => PrismaValue::Int(i.as_i64().unwrap() as i32),
            _ => unimplemented!(),
        }
    }
}<|MERGE_RESOLUTION|>--- conflicted
+++ resolved
@@ -74,7 +74,6 @@
 }
 
 impl QueryBuilder {
-<<<<<<< HEAD
     fn build(self) -> PrismaResult<Vec<PrismaQuery>> {
         self.query
             .definitions
@@ -97,7 +96,8 @@
             })
             .collect::<PrismaResult<Vec<Vec<PrismaQuery>>>>()
             .flatten()
-=======
+    }
+
     /// Finds the model and infers the query type for the given GraphQL field.
     fn infer_query_type(&self, field: gql::query::Field) -> PrismaResult<QueryType> {
         // Find model for field
@@ -115,7 +115,6 @@
                 field.alias.unwrap_or(field.name)
             ))),
         }
->>>>>>> 8a4f6f44
     }
 
     // Q: How do you infer multi or single relation?
@@ -161,29 +160,6 @@
             .collect();
 
         unimplemented!()
-    }
-
-    /// Finds the model and infers the query type for the given GraphQL field.
-    fn infer_query_type(&self, field: &gql::query::Field) -> PrismaResult<QueryType> {
-        // Find model for field
-        let mut query_type: Option<QueryType> = None;
-        for model in self.schema.models() {
-            if model.name.to_lowercase() == field.name {
-                query_type.replace(QueryType::Single(Arc::clone(&model)));
-                break;
-            } else if model.name.to_lowercase().to_singular() == field.name {
-                query_type.replace(QueryType::Multiple(Arc::clone(&model)));
-                break;
-            }
-        }
-
-        match query_type {
-            Some(model_type) => Ok(model_type),
-            None => Err(Error::QueryValidationError(format!(
-                "Model not found for field {}",
-                field.alias.unwrap_or(field.name)
-            ))),
-        }
     }
 
     fn to_selected_fields(selection_set: &SelectionSet, model: ModelRef) -> Vec<SelectedField> {
