--- conflicted
+++ resolved
@@ -3,23 +3,13 @@
 
 /// Comparing methods for scalars.
 pub trait ScalarCompare {
-<<<<<<< HEAD
-    fn is_in<I, T>(&self, val: I) -> Filter
-=======
     fn is_in<T>(&self, val: Option<Vec<T>>) -> Filter
->>>>>>> 5fdfc00f
     where
-        T: Into<PrismaValue>,
-        I: IntoIterator<Item = T>;
+        T: Into<PrismaValue>;
 
-<<<<<<< HEAD
-    fn not_in<I, T>(&self, val: I) -> Filter
-=======
     fn not_in<T>(&self, val: Option<Vec<T>>) -> Filter
->>>>>>> 5fdfc00f
     where
-        T: Into<PrismaValue>,
-        I: IntoIterator<Item = T>;
+        T: Into<PrismaValue>;
 
     fn equals<T>(&self, val: T) -> Filter
     where
