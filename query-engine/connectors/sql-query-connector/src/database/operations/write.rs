use crate::{error::SqlError, query_builder::write, QueryExt, RawQuery};
use connector_interface::*;
use itertools::Itertools;
use prisma_models::*;
<<<<<<< HEAD
use quaint::error::{DatabaseConstraint, Error as QueryError};
use std::convert::TryFrom;

pub async fn create_record(conn: &dyn QueryExt, model: &ModelRef, args: WriteArgs) -> crate::Result<RecordIdentifier> {
    let (insert, returned_id) = write::create_record(model, args);

    let result_set = match conn.insert(insert).await {
        Ok(result_set) => result_set,
        Err(QueryError::UniqueConstraintViolation { constraint }) => match constraint {
            DatabaseConstraint::Index(_) => {
                let fields = model
                    .primary_identifier()
                    .into_iter()
                    .map(|id_field| format!("{}.{}", model.name, id_field.name()));
                return Err(SqlError::UniqueConstraintViolation {
                    field_names: fields.collect(),
                });
            }
            DatabaseConstraint::Fields(fields) if fields.first().map(|s| s.as_str()) == Some("PRIMARY") => {
                let fields = model
                    .primary_identifier()
                    .into_iter()
                    .map(|id_field| format!("{}.{}", model.name, id_field.name()));
                return Err(SqlError::UniqueConstraintViolation {
                    field_names: fields.collect(),
                });
            }
            DatabaseConstraint::Fields(fields) => {
                let field_names = fields
                    .into_iter()
                    .map(|field_name| format!("{}.{}", model.name, field_name))
                    .collect();
                return Err(SqlError::UniqueConstraintViolation { field_names });
            }
        },
        Err(QueryError::NullConstraintViolation { constraint }) => match constraint {
            DatabaseConstraint::Index(_) => {
                let mut fields = model
                    .primary_identifier()
                    .into_iter()
                    .map(|id_field| format!("{}.{}", model.name, id_field.name()));
                return Err(SqlError::NullConstraintViolation {
                    field_name: fields.join(","),
                });
            }
            DatabaseConstraint::Fields(fields) if fields.first().map(|s| s.as_str()) == Some("PRIMARY") => {
                let mut fields = model
                    .primary_identifier()
                    .into_iter()
                    .map(|id_field| format!("{}.{}", model.name, id_field.name()));
                return Err(SqlError::NullConstraintViolation {
                    field_name: fields.join(","),
                });
            }
            DatabaseConstraint::Fields(fields) => {
                let field_name = fields
                    .into_iter()
                    .map(|field_name| format!("{}.{}", model.name, field_name))
                    .collect();
                return Err(SqlError::NullConstraintViolation { field_name });
            }
        },
        Err(e) => return Err(SqlError::from(e)),
    };

    match (returned_id, result_set.len(), result_set.last_insert_id()) {
        // All values provided in the write arrghs
        (Some(identifier), _, _) if !identifier.misses_autogen_value() => Ok(identifier),

        // PostgreSQL with a working RETURNING statement
        (_, n, _) if n > 0 => Ok(RecordIdentifier::try_from((&model.primary_identifier(), result_set))?),

        // We have an auto-incremented id that we got from MySQL or SQLite
        (Some(mut identifier), _, Some(num)) if identifier.misses_autogen_value() => {
            identifier.add_autogen_value(num as i64);
            Ok(identifier)
        }

=======
use prisma_value::PrismaValue;
use quaint::error::{DatabaseConstraint, ErrorKind};
use std::convert::TryFrom;

pub async fn create_record(conn: &dyn QueryExt, model: &ModelRef, args: WriteArgs) -> crate::Result<GraphqlId> {
    let (insert, returned_id) = write::create_record(model, args.non_list_args().clone());

    let result_set = match conn.insert(insert).await {
        Ok(id) => id,
        Err(e) => match e.kind() {
            ErrorKind::UniqueConstraintViolation { constraint } => match constraint {
                DatabaseConstraint::Index(_) => {
                    let field_names = vec![format!("{}.{}", model.name, model.fields().id().name)];

                    return Err(SqlError::UniqueConstraintViolation {
                        constraint: field_names.into(),
                    });
                }
                DatabaseConstraint::Fields(fields) if fields.first().map(|s| s.as_str()) == Some("PRIMARY") => {
                    let field_names = vec![format!("{}.{}", model.name, model.fields().id().name)];

                    return Err(SqlError::UniqueConstraintViolation {
                        constraint: field_names.into(),
                    });
                }

                DatabaseConstraint::Fields(fields) => {
                    let field_names: Vec<String> = fields
                        .into_iter()
                        .map(|field_name| format!("{}.{}", model.name, field_name))
                        .collect();

                    return Err(SqlError::UniqueConstraintViolation {
                        constraint: field_names.into(),
                    });
                }
            },
            ErrorKind::NullConstraintViolation { constraint } => match constraint {
                DatabaseConstraint::Index(_) => {
                    let field_names = vec![format!("{}.{}", model.name, model.fields().id().name)];

                    return Err(SqlError::NullConstraintViolation {
                        constraint: field_names.into(),
                    });
                }
                DatabaseConstraint::Fields(fields) if fields.first().map(|s| s.as_str()) == Some("PRIMARY") => {
                    let field_names = vec![format!("{}.{}", model.name, model.fields().id().name)];

                    return Err(SqlError::NullConstraintViolation {
                        constraint: field_names.into(),
                    });
                }

                DatabaseConstraint::Fields(fields) => {
                    let field_names: Vec<String> = fields
                        .into_iter()
                        .map(|field_name| format!("{}.{}", model.name, field_name))
                        .collect();

                    return Err(SqlError::NullConstraintViolation {
                        constraint: field_names.into(),
                    });
                }
            },
            _ => return Err(SqlError::from(e)),
        },
    };

    let last_id = result_set.last_insert_id();

    match (returned_id, result_set.into_single(), last_id) {
        // Id is already in the arguments
        (Some(id), _, _) => Ok(id),

        // PostgreSQL with a working RETURNING statement
        (_, Ok(row), _) => Ok(GraphqlId::try_from(row.into_single().unwrap()).unwrap()),

        // We have an auto-incremented id that we got from MySQL or SQLite
        (_, _, Some(num)) => Ok(GraphqlId::from(num)),

        // Damn...
>>>>>>> 36b88f31
        (_, _, _) => panic!("Could not figure out an ID in create"),
    }
}

pub async fn update_records(
    conn: &dyn QueryExt,
    model: &ModelRef,
    where_: Filter,
    args: WriteArgs,
) -> crate::Result<Vec<RecordIdentifier>> {
    let ids = conn.filter_ids(model, where_.clone()).await?;

    if ids.len() == 0 {
        return Ok(vec![]);
    }

    let updates = {
        let ids: Vec<&RecordIdentifier> = ids.iter().map(|id| &*id).collect();
        write::update_many(model, ids.as_slice(), args)?
    };

    for update in updates {
        conn.query(update).await?;
    }

    Ok(ids)
}

pub async fn delete_records(conn: &dyn QueryExt, model: &ModelRef, where_: Filter) -> crate::Result<usize> {
    let ids = conn.filter_ids(model, where_.clone()).await?;
    let ids: Vec<&RecordIdentifier> = ids.iter().map(|id| &*id).collect();
    let count = ids.len();

    if count == 0 {
        return Ok(count);
    }

    for delete in write::delete_many(model, ids.as_slice()) {
        conn.query(delete).await?;
    }

    Ok(count)
}

pub async fn connect(
    conn: &dyn QueryExt,
    field: &RelationFieldRef,
    parent_id: &RecordIdentifier,
    child_ids: &[RecordIdentifier],
) -> crate::Result<()> {
    let query = write::create_relation_table_records(field, parent_id, child_ids);
    conn.query(query).await?;

<<<<<<< HEAD
    conn.query(query).await?;
=======
>>>>>>> 36b88f31
    Ok(())
}

pub async fn disconnect(
    conn: &dyn QueryExt,
    field: &RelationFieldRef,
    parent_id: &RecordIdentifier,
    child_ids: &[RecordIdentifier],
) -> crate::Result<()> {
    let query = write::delete_relation_table_records(field, parent_id, child_ids);
<<<<<<< HEAD
    conn.delete(query).await?;
=======
    conn.query(query).await?;
>>>>>>> 36b88f31

    Ok(())
}

pub async fn execute_raw(
    conn: &dyn QueryExt,
    query: String,
    parameters: Vec<PrismaValue>,
) -> crate::Result<serde_json::Value> {
    let value = conn.raw_json(RawQuery::new(query, parameters)).await?;
    Ok(value)
}<|MERGE_RESOLUTION|>--- conflicted
+++ resolved
@@ -2,70 +2,47 @@
 use connector_interface::*;
 use itertools::Itertools;
 use prisma_models::*;
-<<<<<<< HEAD
-use quaint::error::{DatabaseConstraint, Error as QueryError};
+use prisma_value::PrismaValue;
+use quaint::error::{Error as QueryError, ErrorKind};
 use std::convert::TryFrom;
+use user_facing_errors::query_engine::DatabaseConstraint;
 
 pub async fn create_record(conn: &dyn QueryExt, model: &ModelRef, args: WriteArgs) -> crate::Result<RecordIdentifier> {
     let (insert, returned_id) = write::create_record(model, args);
 
     let result_set = match conn.insert(insert).await {
-        Ok(result_set) => result_set,
-        Err(QueryError::UniqueConstraintViolation { constraint }) => match constraint {
-            DatabaseConstraint::Index(_) => {
-                let fields = model
-                    .primary_identifier()
-                    .into_iter()
-                    .map(|id_field| format!("{}.{}", model.name, id_field.name()));
-                return Err(SqlError::UniqueConstraintViolation {
-                    field_names: fields.collect(),
-                });
-            }
-            DatabaseConstraint::Fields(fields) if fields.first().map(|s| s.as_str()) == Some("PRIMARY") => {
-                let fields = model
-                    .primary_identifier()
-                    .into_iter()
-                    .map(|id_field| format!("{}.{}", model.name, id_field.name()));
-                return Err(SqlError::UniqueConstraintViolation {
-                    field_names: fields.collect(),
-                });
-            }
-            DatabaseConstraint::Fields(fields) => {
-                let field_names = fields
-                    .into_iter()
-                    .map(|field_name| format!("{}.{}", model.name, field_name))
-                    .collect();
-                return Err(SqlError::UniqueConstraintViolation { field_names });
-            }
+        Ok(id) => id,
+        Err(e) => match e.kind() {
+            ErrorKind::UniqueConstraintViolation { constraint } => match constraint {
+                quaint::error::DatabaseConstraint::Index(name) => {
+                    let constraint = DatabaseConstraint::Index(name.clone());
+                    return Err(SqlError::UniqueConstraintViolation {
+                        constraint,
+                    });
+                }
+                quaint::error::DatabaseConstraint::Fields(fields) => {
+                    let constraint = DatabaseConstraint::Fields(fields.clone());
+                    return Err(SqlError::UniqueConstraintViolation {
+                        constraint,
+                    });
+                }
+            },
+            ErrorKind::NullConstraintViolation { constraint } => match constraint {
+                quaint::error::DatabaseConstraint::Index(name) => {
+                    let constraint = DatabaseConstraint::Index(name.clone());
+                    return Err(SqlError::NullConstraintViolation {
+                        constraint,
+                    });
+                }
+                quaint::error::DatabaseConstraint::Fields(fields) => {
+                    let constraint = DatabaseConstraint::Fields(fields.clone());
+                    return Err(SqlError::NullConstraintViolation {
+                        constraint,
+                    });
+                }
+            },
+            _ => return Err(SqlError::from(e)),
         },
-        Err(QueryError::NullConstraintViolation { constraint }) => match constraint {
-            DatabaseConstraint::Index(_) => {
-                let mut fields = model
-                    .primary_identifier()
-                    .into_iter()
-                    .map(|id_field| format!("{}.{}", model.name, id_field.name()));
-                return Err(SqlError::NullConstraintViolation {
-                    field_name: fields.join(","),
-                });
-            }
-            DatabaseConstraint::Fields(fields) if fields.first().map(|s| s.as_str()) == Some("PRIMARY") => {
-                let mut fields = model
-                    .primary_identifier()
-                    .into_iter()
-                    .map(|id_field| format!("{}.{}", model.name, id_field.name()));
-                return Err(SqlError::NullConstraintViolation {
-                    field_name: fields.join(","),
-                });
-            }
-            DatabaseConstraint::Fields(fields) => {
-                let field_name = fields
-                    .into_iter()
-                    .map(|field_name| format!("{}.{}", model.name, field_name))
-                    .collect();
-                return Err(SqlError::NullConstraintViolation { field_name });
-            }
-        },
-        Err(e) => return Err(SqlError::from(e)),
     };
 
     match (returned_id, result_set.len(), result_set.last_insert_id()) {
@@ -81,89 +58,6 @@
             Ok(identifier)
         }
 
-=======
-use prisma_value::PrismaValue;
-use quaint::error::{DatabaseConstraint, ErrorKind};
-use std::convert::TryFrom;
-
-pub async fn create_record(conn: &dyn QueryExt, model: &ModelRef, args: WriteArgs) -> crate::Result<GraphqlId> {
-    let (insert, returned_id) = write::create_record(model, args.non_list_args().clone());
-
-    let result_set = match conn.insert(insert).await {
-        Ok(id) => id,
-        Err(e) => match e.kind() {
-            ErrorKind::UniqueConstraintViolation { constraint } => match constraint {
-                DatabaseConstraint::Index(_) => {
-                    let field_names = vec![format!("{}.{}", model.name, model.fields().id().name)];
-
-                    return Err(SqlError::UniqueConstraintViolation {
-                        constraint: field_names.into(),
-                    });
-                }
-                DatabaseConstraint::Fields(fields) if fields.first().map(|s| s.as_str()) == Some("PRIMARY") => {
-                    let field_names = vec![format!("{}.{}", model.name, model.fields().id().name)];
-
-                    return Err(SqlError::UniqueConstraintViolation {
-                        constraint: field_names.into(),
-                    });
-                }
-
-                DatabaseConstraint::Fields(fields) => {
-                    let field_names: Vec<String> = fields
-                        .into_iter()
-                        .map(|field_name| format!("{}.{}", model.name, field_name))
-                        .collect();
-
-                    return Err(SqlError::UniqueConstraintViolation {
-                        constraint: field_names.into(),
-                    });
-                }
-            },
-            ErrorKind::NullConstraintViolation { constraint } => match constraint {
-                DatabaseConstraint::Index(_) => {
-                    let field_names = vec![format!("{}.{}", model.name, model.fields().id().name)];
-
-                    return Err(SqlError::NullConstraintViolation {
-                        constraint: field_names.into(),
-                    });
-                }
-                DatabaseConstraint::Fields(fields) if fields.first().map(|s| s.as_str()) == Some("PRIMARY") => {
-                    let field_names = vec![format!("{}.{}", model.name, model.fields().id().name)];
-
-                    return Err(SqlError::NullConstraintViolation {
-                        constraint: field_names.into(),
-                    });
-                }
-
-                DatabaseConstraint::Fields(fields) => {
-                    let field_names: Vec<String> = fields
-                        .into_iter()
-                        .map(|field_name| format!("{}.{}", model.name, field_name))
-                        .collect();
-
-                    return Err(SqlError::NullConstraintViolation {
-                        constraint: field_names.into(),
-                    });
-                }
-            },
-            _ => return Err(SqlError::from(e)),
-        },
-    };
-
-    let last_id = result_set.last_insert_id();
-
-    match (returned_id, result_set.into_single(), last_id) {
-        // Id is already in the arguments
-        (Some(id), _, _) => Ok(id),
-
-        // PostgreSQL with a working RETURNING statement
-        (_, Ok(row), _) => Ok(GraphqlId::try_from(row.into_single().unwrap()).unwrap()),
-
-        // We have an auto-incremented id that we got from MySQL or SQLite
-        (_, _, Some(num)) => Ok(GraphqlId::from(num)),
-
-        // Damn...
->>>>>>> 36b88f31
         (_, _, _) => panic!("Could not figure out an ID in create"),
     }
 }
@@ -215,12 +109,8 @@
     child_ids: &[RecordIdentifier],
 ) -> crate::Result<()> {
     let query = write::create_relation_table_records(field, parent_id, child_ids);
+
     conn.query(query).await?;
-
-<<<<<<< HEAD
-    conn.query(query).await?;
-=======
->>>>>>> 36b88f31
     Ok(())
 }
 
@@ -231,11 +121,7 @@
     child_ids: &[RecordIdentifier],
 ) -> crate::Result<()> {
     let query = write::delete_relation_table_records(field, parent_id, child_ids);
-<<<<<<< HEAD
     conn.delete(query).await?;
-=======
-    conn.query(query).await?;
->>>>>>> 36b88f31
 
     Ok(())
 }
