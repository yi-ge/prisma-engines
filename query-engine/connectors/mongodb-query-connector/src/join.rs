--- conflicted
+++ resolved
@@ -91,7 +91,7 @@
                 let left_var = format!("$$left_{}", idx);
 
                 match relation.is_many_to_many() {
-                    true if right_field.is_list => doc! { "$in": [left_var, right_ref] },
+                    true if right_field.is_list() => doc! { "$in": [left_var, right_ref] },
                     true => doc! { "$in": [right_ref, left_var] },
                     _ => doc! { "$eq": [right_ref, left_var] },
                 }
@@ -118,19 +118,8 @@
                             "then": [],
                             "else": right_ref.clone()
                         }
-<<<<<<< HEAD
-                    }
-                }
-            });
-
-            if right_field.is_list() {
-                doc! { "$in": ["$$left", right_ref] }
-            } else {
-                doc! { "$in": [right_ref, "$$left"] }
-=======
                     },
                 );
->>>>>>> 25ff8286
             }
 
             // Push addFields to pipeline
@@ -143,13 +132,8 @@
         pipeline.push(doc! { "$match": { "$expr": { "$and": ops } }});
         pipeline.extend(nested_stages);
 
-<<<<<<< HEAD
-        // If the field is a to-one, add and unwind stage.
+        // If the field is a to-one, add an unwind stage.
         let unwind_stage = if !from_field.is_list() {
-=======
-        // If the field is a to-one, add an unwind stage.
-        let unwind_stage = if !from_field.is_list {
->>>>>>> 25ff8286
             Some(doc! {
                 "$unwind": { "path": format!("${}", as_name), "preserveNullAndEmptyArrays": true }
             })
