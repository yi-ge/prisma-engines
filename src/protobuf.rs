--- conflicted
+++ resolved
@@ -107,7 +107,7 @@
                 .value
                 .prisma_value
                 .ok_or_else(|| Error::InvalidInputError(String::from("Search value cannot be empty.")))?;
-            
+
             let selected_fields = model.scalar_fields();
 
             let node_selector = NodeSelector::new(
@@ -133,20 +133,14 @@
                 header: prisma::Header {
                     type_name: String::from("RpcResponse"),
                 },
-<<<<<<< HEAD
                 response: Some(rpc::Response::Result(
                     prisma::Result {
                         value: Some(result::Value::NodesResult(prisma::NodesResult {
                             nodes: vec![prisma::Node { values: response_values }],
+                            fields: selected_fields.iter().map(|field| field.name.clone()).collect()
                         }))
                     }
                 )),
-=======
-                response: Some(Response::Result(prisma::Result {
-                    values: response_values,
-                    fields: selected_fields.iter().map(|field| field.name.clone()).collect()
-                })),
->>>>>>> e487afe6
             };
 
             let mut response_payload = Vec::new();
